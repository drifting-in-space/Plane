--- conflicted
+++ resolved
@@ -5,13 +5,8 @@
     protocol::{MessageFromDns, MessageFromDrone, MessageFromProxy},
     typed_socket::client::TypedSocketConnector,
     types::{
-<<<<<<< HEAD
-        backend_state::BackendStatusStreamEntry, ClusterName, ConnectRequest, ConnectResponse,
-        DrainResult, RevokeRequest,
-=======
         backend_state::BackendStatusStreamEntry, ClusterName, ClusterState, ConnectRequest,
-        ConnectResponse, RevokeRequest,
->>>>>>> 8aef53f2
+        ConnectResponse, DrainResult, RevokeRequest,
     },
 };
 use reqwest::{Response, StatusCode};
