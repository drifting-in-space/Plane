--- conflicted
+++ resolved
@@ -12,25 +12,11 @@
 clap = { version = "3.2.20", features = ["derive"] }
 config = { version = "0.13.2", default_features = false, features = ["toml"] }
 dashmap = "5.3.4"
-<<<<<<< HEAD
-dis-spawner = { path = "../core" }
-futures = "0.3.21"
-http = "0.2.7"
-hyper = { version = "0.14.19", features = [
-    "server",
-    "client",
-    "http1",
-    "http2",
-    "tcp",
-] }
-notify = "5.0.0-pre.15"
-=======
 dis-spawner = {path = "../core"}
 futures = "0.3.24"
 http = "0.2.7"
 hyper = { version = "0.14.19", features = ["server", "client", "http1", "http2", "tcp"] }
 notify = "5.0.0"
->>>>>>> ac3d5df0
 openssl = "0.10.40"
 reqwest = { version = "0.11.11", features = ["native-tls"] }
 rustls = "0.20.6"
