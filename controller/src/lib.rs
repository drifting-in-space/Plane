use anyhow::anyhow;
use chrono::Utc;
use plane_core::{
    messages::agent::DroneStatusMessage,
    messages::scheduler::{ScheduleRequest, ScheduleResponse},
    nats::TypedNats,
    NeverResult,
    timing::Timer,
};
use scheduler::Scheduler;
use tokio::select;

pub mod config;
pub mod dns;
pub mod plan;
pub mod run;
mod scheduler;
pub mod ttl_store;

pub async fn run_scheduler(nats: TypedNats) -> NeverResult {
    let scheduler = Scheduler::default();
    let mut spawn_request_sub = nats.subscribe(ScheduleRequest::subscribe_subject()).await?;
    tracing::info!("Subscribed to spawn requests.");

    let mut status_sub = nats
        .subscribe(DroneStatusMessage::subscribe_subject())
        .await?;
    tracing::info!("Subscribed to drone status messages.");

    loop {
        select! {
            status_msg = status_sub.next() => {
                tracing::debug!(?status_msg, "Got drone status");
                if let Some(status_msg) = status_msg {
                    scheduler.update_status(Utc::now(), &status_msg.value);
                } else {
                    return Err(anyhow!("status_sub.next() returned None."));
                }
            },

            spawn_request = spawn_request_sub.next() => {
                match spawn_request {
                    Some(schedule_request) => {
                        tracing::info!(spawn_request=?schedule_request.value, "Got spawn request");
                        let result = match scheduler.schedule(&schedule_request.value.cluster, Utc::now()) {
                            Ok(drone_id) => {
                                let timer = Timer::new();
                                let spawn_request = schedule_request.value.schedule(&drone_id);
                                match nats.request(&spawn_request).await {
                                    Ok(true) => {
                                        tracing::info!(
                                            duration=?timer.duration(),
                                            backend_id=%spawn_request.backend_id,
                                            %drone_id,
                                            "Drone accepted backend."
                                        );
                                        ScheduleResponse::Scheduled { drone: drone_id, backend_id: spawn_request.backend_id }
                                    }
                                    Ok(false) => {
                                        tracing::warn!("No drone available.");
                                        ScheduleResponse::NoDroneAvailable
                                    },
                                    Err(error) => {
                                        tracing::warn!(?error, "Scheduler returned error.");
                                        ScheduleResponse::NoDroneAvailable
                                    },
<<<<<<< HEAD
                                    Ok(true) => ScheduleResponse::Scheduled {
                                        drone: drone_id,
                                        backend_id: spawn_request.backend_id,
                                        bearer_token: None,
                                    }
=======
>>>>>>> ae3b7e66
                                }
                            },
                            Err(error) => {
                                tracing::warn!(?error, "Communication error during scheduling.");
                                ScheduleResponse::NoDroneAvailable
                            },
                        };

                        schedule_request.respond(&result).await?;
                    },
                    None => return Err(anyhow!("spawn_request_sub.next() returned None.")),
                }
            }
        }
    }
}<|MERGE_RESOLUTION|>--- conflicted
+++ resolved
@@ -54,7 +54,11 @@
                                             %drone_id,
                                             "Drone accepted backend."
                                         );
-                                        ScheduleResponse::Scheduled { drone: drone_id, backend_id: spawn_request.backend_id }
+                                        ScheduleResponse::Scheduled {
+                                            drone: drone_id,
+                                            backend_id: spawn_request.backend_id,
+                                            bearer_token: None,
+                                        }
                                     }
                                     Ok(false) => {
                                         tracing::warn!("No drone available.");
@@ -64,14 +68,6 @@
                                         tracing::warn!(?error, "Scheduler returned error.");
                                         ScheduleResponse::NoDroneAvailable
                                     },
-<<<<<<< HEAD
-                                    Ok(true) => ScheduleResponse::Scheduled {
-                                        drone: drone_id,
-                                        backend_id: spawn_request.backend_id,
-                                        bearer_token: None,
-                                    }
-=======
->>>>>>> ae3b7e66
                                 }
                             },
                             Err(error) => {
