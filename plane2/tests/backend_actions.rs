use common::test_env::TestEnvironment;
use hyper::StatusCode;
use plane2::{
    client::PlaneClientError,
    database::backend::BackendActionMessage,
    names::{DroneName, Name},
    protocol::{BackendAction, MessageFromDrone, MessageToDrone},
<<<<<<< HEAD
    types::{ConnectRequest, ConnectResponse, ExecutorConfig, PullPolicy, SpawnConfig},
=======
    typed_socket::FullDuplexChannel,
    types::{ConnectRequest, ConnectResponse, ExecutorConfig, SpawnConfig},
>>>>>>> 61f4da47
};
use plane_test_macro::plane_test;
use std::time::Duration;

mod common;

/// Return a dummy connect request, which does not use a key.
fn connect_request() -> ConnectRequest {
    ConnectRequest {
        spawn_config: Some(SpawnConfig {
            executable: ExecutorConfig::from_image_with_defaults("alpine"),
            lifetime_limit_seconds: None,
            max_idle_seconds: None,
        }),
        ..Default::default()
    }
}

/// Tests that a connect fails when no drone is available.
#[plane_test]
async fn no_drone_available(env: TestEnvironment) {
    let controller = env.controller().await;

    let client = controller.client();
    let connect_request = connect_request();

    let result = client
        .connect(&env.cluster, &connect_request)
        .await
        .unwrap_err();

    assert!(matches!(
        result,
        PlaneClientError::PlaneError(_, StatusCode::INTERNAL_SERVER_ERROR)
    ));
}

/// Tests that a connect succeeds when a drone is available.
#[plane_test]
async fn backend_action_resent_if_not_acked(env: TestEnvironment) {
    let drone_id = DroneName::new_random();
    let controller = env.controller().await;

    let backend_id = {
        let mut drone_connection = controller
            .client()
            .drone_connection(&env.cluster)
            .connect(&drone_id)
            .await
            .unwrap();

        tracing::info!("Sending initial heartbeat message (mocking the drone).");
        drone_connection
            .send(MessageFromDrone::Heartbeat {
                local_time_epoch_millis: 0, // Doesn't matter for this test.
            })
            .await
            .unwrap();

        // Wait for the drone to be registered.
        tokio::time::sleep(Duration::from_millis(150)).await;

        tracing::info!("Issuing the connect request.");
        let client = controller.client();
        let connect_request = connect_request();
        let result = client
            .connect(&env.cluster, &connect_request)
            .await
            .unwrap();

        let ConnectResponse {
            spawned: true,
            backend_id,
            ..
        } = result
        else {
            panic!("Unexpected response: {:?}", result);
        };

        let msg = drone_connection.recv().await.unwrap();
        let MessageToDrone::Action(BackendActionMessage {
            action: BackendAction::Spawn { .. },
            ..
        }) = msg
        else {
            panic!("Unexpected message: {:?}", msg);
        };

        drone_connection.close().await;

        backend_id
    };

    {
        // The message was not acked; a new connection should cause it to be repeated.
        let mut drone_connection = controller
            .client()
            .drone_connection(&env.cluster)
            .connect(&drone_id)
            .await
            .unwrap();

        let msg = drone_connection.recv().await.unwrap();

        let MessageToDrone::Action(BackendActionMessage {
            action: BackendAction::Spawn { .. },
            ..
        }) = msg
        else {
            panic!("Unexpected message: {:?}", msg);
        };

        tracing::info!("Acking the message.");
        let MessageToDrone::Action(BackendActionMessage { action_id, .. }) = msg else {
            panic!("Unexpected message: {:?}", msg);
        };

        drone_connection
            .send(MessageFromDrone::AckAction { action_id })
            .await
            .unwrap();

        // Drone connections should always be closed to prevent a warning, but this
        // one is important for the test because it ensures that we wait for the
        // ack to be sent before we close the stream.
        drone_connection.close().await;
    }

    // We don't currently have a way to make sure the ack has been processed.
    tokio::time::sleep(Duration::from_millis(50)).await;

    {
        // The message should not be repeated now.
        let mut drone_connection = controller
            .client()
            .drone_connection(&env.cluster)
            .connect(&drone_id)
            .await
            .unwrap();

        controller
            .client()
            .soft_terminate(&env.cluster, &backend_id)
            .await
            .unwrap();

        let msg = drone_connection.recv().await.unwrap();

        let MessageToDrone::Action(BackendActionMessage {
            action: BackendAction::Terminate { .. },
            ..
        }) = msg
        else {
            panic!("Unexpected message: {:?}", msg);
        };

        drone_connection.close().await;
    }
}<|MERGE_RESOLUTION|>--- conflicted
+++ resolved
@@ -5,12 +5,7 @@
     database::backend::BackendActionMessage,
     names::{DroneName, Name},
     protocol::{BackendAction, MessageFromDrone, MessageToDrone},
-<<<<<<< HEAD
-    types::{ConnectRequest, ConnectResponse, ExecutorConfig, PullPolicy, SpawnConfig},
-=======
-    typed_socket::FullDuplexChannel,
     types::{ConnectRequest, ConnectResponse, ExecutorConfig, SpawnConfig},
->>>>>>> 61f4da47
 };
 use plane_test_macro::plane_test;
 use std::time::Duration;
